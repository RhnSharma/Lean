/*
 * QUANTCONNECT.COM - Democratizing Finance, Empowering Individuals.
 * Lean Algorithmic Trading Engine v2.0. Copyright 2014 QuantConnect Corporation.
 * 
 * Licensed under the Apache License, Version 2.0 (the "License"); 
 * you may not use this file except in compliance with the License.
 * You may obtain a copy of the License at http://www.apache.org/licenses/LICENSE-2.0
 * 
 * Unless required by applicable law or agreed to in writing, software
 * distributed under the License is distributed on an "AS IS" BASIS,
 * WITHOUT WARRANTIES OR CONDITIONS OF ANY KIND, either express or implied.
 * See the License for the specific language governing permissions and
 * limitations under the License.
*/

/**********************************************************
* USING NAMESPACES
**********************************************************/
using System;
using QuantConnect.Securities.Interfaces;

namespace QuantConnect.Securities 
{
    /******************************************************** 
    * CLASS DEFINITIONS
    *********************************************************/
    /// <summary>
    /// SecurityHolding is a base class for purchasing and holding a market item which manages the asset portfolio
    /// </summary>
    public class SecurityHolding
    {
        /******************************************************** 
        * CLASS VARIABLES
        *********************************************************/
        //Working Variables
        private decimal _averagePrice = 0;
        private int     _quantity = 0;
        private decimal _price = 0;
        private decimal _leverage = 1;
        private readonly string  _symbol = "";
        private readonly SecurityType _securityType;
        private decimal _totalSaleVolume = 0;
        private decimal _profit = 0;
        private decimal _lastTradeProfit = 0;
        private decimal _totalFees = 0;
        private ISecurityTransactionModel _model;

        /******************************************************** 
        * CONSTRUCTOR DEFINITION
        *********************************************************/

        /// <summary>
        /// Create a new holding class instance setting the initial properties to $0.
        /// </summary>
        public SecurityHolding(string symbol, decimal leverage, ISecurityTransactionModel transactionModel)
            : this(symbol, SecurityType.Equity, leverage, transactionModel)
        {
        }

        /// <summary>
        /// Create a new holding class instance setting the initial properties to $0.
        /// </summary>
        public SecurityHolding(string symbol, SecurityType type, decimal leverage, ISecurityTransactionModel transactionModel)
        {
            _model = transactionModel;
            _symbol = symbol;
            _leverage = leverage;
            _securityType = type;
            //Total Sales Volume for the day
            _totalSaleVolume = 0;
            _lastTradeProfit = 0;
        }

        /******************************************************** 
        * CLASS PROPERTIES
        *********************************************************/
        /// <summary>
        /// Average price of the security holdings.
        /// </summary>
        public decimal AveragePrice
        {
            get
            {
                return _averagePrice;
            }
        }


        /// <summary>
        /// Quantity of the security held.
        /// </summary>
        /// <remarks>Positive indicates long holdings, negative quantity indicates a short holding</remarks>
        /// <seealso cref="AbsoluteQuantity"/>
        public int Quantity
        {
            get
            {
                return _quantity;
            }
        }


        /// <summary>
        /// Symbol identifier of the underlying security.
        /// </summary>
        public string Symbol
        {
            get
            {
                return _symbol;
            }
        }

        /// <summary>
<<<<<<< HEAD
        /// The security type of the symbol
        /// </summary>
        public SecurityType Type
        {
            get
            {
                return _securityType;
=======
        /// Leverage of the underlying security.
        /// </summary>
        public virtual decimal Leverage
        {
            get
            {
                return _leverage;
>>>>>>> 6e8ca37f
            }
        }

        /// <summary>
        /// Acquisition cost of the security total holdings.
        /// </summary>
        public virtual decimal HoldingsCost 
        {
            get 
            {
                return AveragePrice * Convert.ToDecimal(Quantity);
            }
        }

        /// <summary>
        /// Unlevered Acquisition cost of the security total holdings.
        /// </summary>
        public virtual decimal UnleveredHoldingsCost
        {
            get
            {
                return AveragePrice * Convert.ToDecimal(Quantity) / Leverage;
            }
        }

        /// <summary>
        /// Current market price of the security.
        /// </summary>
        public virtual decimal Price
        {
            get
            {
                return _price;
            }
        }

        /// <summary>
        /// Absolute holdings cost for current holdings.
        /// </summary>
        /// <seealso cref="HoldingsCost"/>
        public virtual decimal AbsoluteHoldingsCost 
        {
            get 
            {
                return Math.Abs(HoldingsCost);
            }
        }

        /// <summary>
        /// Unlevered absolute acquisition cost of the security total holdings.
        /// </summary>
        public virtual decimal UnleveredAbsoluteHoldingsCost
        {
            get
            {
                return Math.Abs(UnleveredHoldingsCost);
            }
        }

        /// <summary>
        /// Market value of our holdings.
        /// </summary>
        public virtual decimal HoldingsValue
        {
            get
            {
                return _price * Convert.ToDecimal(Quantity);
            }
        }

        /// <summary>
        /// Absolute of the market value of our holdings.
        /// </summary>
        /// <seealso cref="HoldingsValue"/>
        public virtual decimal AbsoluteHoldingsValue
        {
            get
            {
                return Math.Abs(HoldingsValue);
            }
        }
        
        /// <summary>
        /// Boolean flat indicating if we hold any of the security
        /// </summary>
        public virtual bool HoldStock 
        {
            get 
            {
                return (AbsoluteQuantity > 0);
            }
        }

        /// <summary>
        /// Boolean flat indicating if we hold any of the security
        /// </summary>
        /// <remarks>Alias of HoldStock</remarks>
        /// <seealso cref="HoldStock"/>
        public virtual bool Invested
        {
            get
            {
                return HoldStock;
            }
        }

        /// <summary>
        /// The total transaction volume for this security since the algorithm started.
        /// </summary>
        public virtual decimal TotalSaleVolume 
        {
            get 
            {
                return _totalSaleVolume;
            }
        }

        /// <summary>
        /// Total fees for this company since the algorithm started.
        /// </summary>
        public virtual decimal TotalFees 
        {
            get 
            {
                return _totalFees;
            }
        }

        /// <summary>
        /// Boolean flag indicating we have a net positive holding of the security.
        /// </summary>
        /// <seealso cref="IsShort"/>
        public virtual bool IsLong 
        {
            get 
            {
                return Quantity > 0;
            }
        }

        /// <summary>
        /// BBoolean flag indicating we have a net negative holding of the security.
        /// </summary>
        /// <seealso cref="IsLong"/>
        public virtual bool IsShort 
        {
            get 
            {
                return Quantity < 0;
            }
        }

        /// <summary>
        /// Absolute quantity of holdings of this security
        /// </summary>
        /// <seealso cref="Quantity"/>
        public virtual decimal AbsoluteQuantity 
        {
            get 
            {
                return Math.Abs(Quantity);
            }
        }

        /// <summary>
        /// Record of the closing profit from the last trade conducted.
        /// </summary>
        public virtual decimal LastTradeProfit 
        {
            get 
            {
                return _lastTradeProfit;
            }
        }

        /// <summary>
        /// Calculate the total profit for this security.
        /// </summary>
        /// <seealso cref="NetProfit"/>
        public virtual decimal Profit 
        {
            get 
            {
                return _profit;
            }
        }

        /// <summary>
        /// Return the net for this company measured by the profit less fees.
        /// </summary>
        /// <seealso cref="Profit"/>
        /// <seealso cref="TotalFees"/>
        public virtual decimal NetProfit 
        {
            get 
            {
                return Profit - TotalFees;
            }
        }

        /// <summary>
        /// Unrealized profit of this security when absolute quantity held is more than zero.
        /// </summary>
        public virtual decimal UnrealizedProfit 
        {
            get 
            {
                return TotalCloseProfit();
            }
        }

        /******************************************************** 
        * CLASS METHODS 
        *********************************************************/
        /// <summary>
        /// Adds a fee to the running total of total fees.
        /// </summary>
        /// <param name="newFee"></param>
        public void AddNewFee(decimal newFee) 
        {
            _totalFees += newFee;
        }

        /// <summary>
        /// Adds a profit record to the running total of profit.
        /// </summary>
        /// <param name="profitLoss">The cash change in portfolio from closing a position</param>
        public void AddNewProfit(decimal profitLoss) 
        {
            _profit += profitLoss;
        }

        /// <summary>
        /// Adds a new sale value to the running total trading volume.
        /// </summary>
        /// <param name="saleValue"></param>
        public void AddNewSale(decimal saleValue) 
        {
            _totalSaleVolume += saleValue;
        }

        /// <summary>
        /// Set the last trade profit for this security from a Portfolio.ProcessFill call.
        /// </summary>
        /// <param name="lastTradeProfit">Value of the last trade profit</param>
        public void SetLastTradeProfit(decimal lastTradeProfit) 
        {
            _lastTradeProfit = lastTradeProfit;
        }
            
        /// <summary>
        /// Set the quantity of holdings and their average price after processing a portfolio fill.
        /// </summary>
        public virtual void SetHoldings(decimal averagePrice, int quantity) 
        {
            _averagePrice = averagePrice;
            _quantity = quantity;
        }

        /// <summary>
        /// Set the leverage for this security.
        /// </summary>
        /// <param name="leverage">Decimal leverage</param>
        public virtual void SetLeverage(decimal leverage)
        {
            _leverage = leverage;
        }

        /// <summary>
        /// Update local copy of closing price value.
        /// </summary>
        /// <param name="closingPrice">Price of the underlying asset to be used for calculating market price / portfolio value</param>
        public virtual void UpdatePrice(decimal closingPrice)
        {
            _price = closingPrice;
        }

        /// <summary>
        /// Profit if we closed the holdings right now including the approximate fees.
        /// </summary>
        /// <remarks>Does not use the transaction model for market fills but should.</remarks>
        public virtual decimal TotalCloseProfit() 
        {
            decimal gross = 0, net = 0;
            decimal orderFee = 0;

            if (AbsoluteQuantity > 0) 
            {
                orderFee = _model.GetOrderFee(AbsoluteQuantity, _price);
            }

            if (IsLong) 
            {
                //if we're long on a position, profit from selling off $10,000 stock:
                gross = (_price - AveragePrice) * AbsoluteQuantity;
            } 
            else if (IsShort) 
            {
                //if we're short on a position, profit from buying $10,000 stock:
                gross = (AveragePrice - _price) * AbsoluteQuantity;
            } 
            else 
            {
                //no holdings, 0 profit.
                return 0;
            }

            net = gross - orderFee;

            return net;
        }
    }
} //End Namespace<|MERGE_RESOLUTION|>--- conflicted
+++ resolved
@@ -112,7 +112,6 @@
         }
 
         /// <summary>
-<<<<<<< HEAD
         /// The security type of the symbol
         /// </summary>
         public SecurityType Type
@@ -120,17 +119,9 @@
             get
             {
                 return _securityType;
-=======
-        /// Leverage of the underlying security.
-        /// </summary>
-        public virtual decimal Leverage
-        {
-            get
-            {
-                return _leverage;
->>>>>>> 6e8ca37f
-            }
-        }
+            }
+        }
+        
 
         /// <summary>
         /// Acquisition cost of the security total holdings.
